# -*- coding: utf-8 -*-
[metadata]
name = enviroplus
version = 0.0.1
author = Philip Howard
author_email = phil@pimoroni.com
description = Enviro pHAT Plus environmental monitoring add-on for Raspberry Pi"
long_description = file: README.rst
keywords = Raspberry Pi
url = https://www.pimoroni.com
project_urls =
	GitHub=https://www.github.com/pimoroni/enviroplus-python
license = MIT
# This includes the license file(s) in the wheel.
# https://wheel.readthedocs.io/en/stable/user_guide.html#including-license-files-in-the-generated-wheel-file
license_files = LICENSE.txt
classifiers =
	Development Status :: 4 - Beta
	Operating System :: POSIX :: Linux
	License :: OSI Approved :: MIT License
	Intended Audience :: Developers
	Programming Language :: Python :: 2.6
	Programming Language :: Python :: 2.7
	Programming Language :: Python :: 3
	Topic :: Software Development
	Topic :: Software Development :: Libraries
	Topic :: System :: Hardware

[options]
install_requires =
	pimoroni-bme280
	pms5003
	ltr559
	st7735
	ads1015
<<<<<<< HEAD
        fonts
        font-roboto
        astral
        pytz
=======
	sounddevice
>>>>>>> 02c9f287

[flake8]
exclude =
	.tox,
	.eggs,
	.git,
	__pycache__,
	build,
	dist
ignore =
	E501

[pimoroni]
py2deps =
	python-pip
	python-numpy
	python-smbus
	python-pil
	libportaudio2
py3deps =
	python3-pip
	python3-numpy
	python3-smbus
	python3-pil
	libportaudio2
configtxt =
	dtoverlay=pi3-miniuart-bt
	dtoverlay=adau7002-simple
commands =
	printf "Setting up i2c and SPI..\n"
	raspi-config nonint do_spi 0
	raspi-config nonint do_i2c 0
	printf "Setting up serial for PMS5003..\n"
	raspi-config nonint do_serial 1 				# Disable serial terminal over /dev/ttyAMA0
	raspi-config nonint set_config_var enable_uart 1 $CONFIG	# Enable serial port<|MERGE_RESOLUTION|>--- conflicted
+++ resolved
@@ -33,14 +33,11 @@
 	ltr559
 	st7735
 	ads1015
-<<<<<<< HEAD
-        fonts
-        font-roboto
-        astral
-        pytz
-=======
+  fonts
+  font-roboto
+  astral
+  pytz
 	sounddevice
->>>>>>> 02c9f287
 
 [flake8]
 exclude =
